repos:
<<<<<<< HEAD
  - repo: https://github.com/pre-commit/pre-commit-hooks
    rev: v5.0.0
    hooks:
      - id: trailing-whitespace
        exclude: ^(.*\.(zip|gz|tar|rar|7z|pdf|png|jpg|jpeg|gif|bin|log))$
      - id: end-of-file-fixer
        exclude: ^(.*\.(zip|gz|tar|rar|7z|pdf|png|jpg|jpeg|gif|bin|log))$
      - id: check-yaml
      - id: check-added-large-files
        args: ["--maxkb=1000"]

  # (disabled) black block removed in favor of ruff-format

  - repo: https://github.com/astral-sh/ruff-pre-commit
    rev: v0.6.5
    hooks:
      - id: ruff
        args: [--fix]
      - id: ruff-format

  - repo: https://github.com/PyCQA/isort
    rev: 5.12.0
    hooks:
      - id: isort
        args: ["--check-only", "--diff"]
        stages: [pre-push] # Only run on push, not commit

  - repo: https://github.com/PyCQA/flake8
    rev: 6.1.0
    hooks:
      - id: flake8
        args: ["--max-line-length=88", "--extend-ignore=E203,W503,E501"] # Ignore line length for now

  - repo: https://github.com/pre-commit/mirrors-mypy
    rev: v1.5.1
    hooks:
      - id: mypy
        additional_dependencies: [types-requests, types-PyYAML]
        exclude: ^(archive/|.*test.*\.py$|tools/|scripts/|src/hallandale_pipeline\.py$)
        args: ["--ignore-missing-imports", "--allow-untyped-defs"]

  # Add autoflake to remove unused imports automatically
  - repo: https://github.com/PyCQA/autoflake
    rev: v2.2.1
    hooks:
      - id: autoflake
        args:
          [
            "--remove-all-unused-imports",
            "--remove-unused-variables",
            "--in-place",
          ]

  # Add detect-secrets for secrets scanning
  - repo: https://github.com/Yelp/detect-secrets
    rev: v1.5.0
=======
  - repo: https://github.com/psf/black
    rev: 24.4.2
    hooks:
      - id: black
  - repo: https://github.com/astral-sh/ruff-pre-commit
    rev: v0.6.5
>>>>>>> ef176e2b
    hooks:
      - id: ruff
        args: ["--fix", "--exit-non-zero-on-fix"]
      - id: ruff-format<|MERGE_RESOLUTION|>--- conflicted
+++ resolved
@@ -1,5 +1,4 @@
 repos:
-<<<<<<< HEAD
   - repo: https://github.com/pre-commit/pre-commit-hooks
     rev: v5.0.0
     hooks:
@@ -56,15 +55,9 @@
   # Add detect-secrets for secrets scanning
   - repo: https://github.com/Yelp/detect-secrets
     rev: v1.5.0
-=======
   - repo: https://github.com/psf/black
     rev: 24.4.2
     hooks:
       - id: black
   - repo: https://github.com/astral-sh/ruff-pre-commit
     rev: v0.6.5
->>>>>>> ef176e2b
-    hooks:
-      - id: ruff
-        args: ["--fix", "--exit-non-zero-on-fix"]
-      - id: ruff-format