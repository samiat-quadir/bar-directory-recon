--- conflicted
+++ resolved
@@ -10,14 +10,12 @@
       - id: check-added-large-files
         args: ["--maxkb=1000"]
 
-<<<<<<< HEAD
   - repo: https://github.com/astral-sh/ruff-pre-commit
     rev: v0.6.9
     hooks:
       - id: ruff
         args: ["--fix"]
       - id: ruff-format
-=======
   # (disabled) black block removed in favor of ruff-format
 
   - repo: https://github.com/astral-sh/ruff-pre-commit
@@ -39,7 +37,6 @@
     hooks:
       - id: flake8
         args: ["--max-line-length=88", "--extend-ignore=E203,W503,E501"] # Ignore line length for now
->>>>>>> a25fbf04
 
   - repo: https://github.com/pre-commit/mirrors-mypy
     rev: v1.5.1
