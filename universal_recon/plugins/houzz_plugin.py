--- conflicted
+++ resolved
@@ -5,11 +5,7 @@
 
 import logging
 import time
-<<<<<<< HEAD
-from typing import Any, Dict, List, Optional
-=======
 from typing import Any
->>>>>>> a3ab680f
 
 import requests
 
