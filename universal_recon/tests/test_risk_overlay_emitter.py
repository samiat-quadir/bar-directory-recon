import json
<<<<<<< HEAD

=======
>>>>>>> a3ab680f

from universal_recon.analytics.risk_overlay_emitter import (
    calculate_risk_level,
    emit_site_risk_json,
    load_validator_tiers,
)


def test_emit_site_risk_json(tmp_path):
    """Test emit_site_risk_json function with mock inputs."""
    # Create a temporary test tier file
    tier_path = tmp_path / "test_tiers.json"
    test_tiers = {
        "validator_tiers": {
            "critical": {"badge": "🟥", "color": "#e74c3c", "suppression_factor": 0.8},
            "warning": {"badge": "🟧", "color": "#f39c12", "suppression_factor": 0.9},
            "info": {"badge": "🟩", "color": "#2ecc71", "suppression_factor": 1.0},
        }
    }

    with open(tier_path, "w", encoding="utf-8") as f:
        json.dump(test_tiers, f)

    # Test high risk scenario
    high_risk_result = emit_site_risk_json(
        site_name="test_site_high",
        drift_score=0.85,
        health=65,
        suppression_factor=0.9,
        tier_path=str(tier_path),
    )

    assert high_risk_result["site"] == "test_site_high"
    assert high_risk_result["risk_level"] == "high"
    assert high_risk_result["message"] == "Critical validator issues detected"
    assert "validator_tiers" in high_risk_result

    # Test medium risk scenario
    medium_risk_result = emit_site_risk_json(
        site_name="test_site_medium",
        drift_score=0.7,
        health=80,
        suppression_factor=0.9,
        tier_path=str(tier_path),
    )

    assert medium_risk_result["site"] == "test_site_medium"
    assert medium_risk_result["risk_level"] == "medium"
    assert medium_risk_result["message"] == "Moderate validation concerns"

    # Test low risk scenario
    low_risk_result = emit_site_risk_json(
        site_name="test_site_low",
        drift_score=0.3,
        health=95,
        suppression_factor=1.0,
        tier_path=str(tier_path),
    )

    assert low_risk_result["site"] == "test_site_low"
    assert low_risk_result["risk_level"] == "low"
    assert low_risk_result["message"] == "Stable validation state"


def test_calculate_risk_level():
    """Test risk level calculation."""
    # Test high risk scenarios
    assert calculate_risk_level(0.85, 65, 0.9) == (
        "high",
        "Critical validator issues detected",
    )
    assert calculate_risk_level(0.5, 60, 0.9) == (
        "high",
        "Critical validator issues detected",
    )

    # Test medium risk scenarios
    assert calculate_risk_level(0.7, 80, 0.9) == (
        "medium",
        "Moderate validation concerns",
    )
    assert calculate_risk_level(0.5, 80, 0.9) == ("low", "Stable validation state")

    # Test low risk scenarios
    assert calculate_risk_level(0.3, 95, 1.0) == ("low", "Stable validation state")


def test_load_validator_tiers(tmp_path):
    """Test loading validator tier definitions."""
    tier_path = tmp_path / "test_tiers.json"
    test_tiers = {
        "validator_tiers": {
            "critical": {"badge": "🟥", "color": "#e74c3c"},
            "warning": {"badge": "🟧", "color": "#f39c12"},
            "info": {"badge": "🟩", "color": "#2ecc71"},
        }
    }

    with open(tier_path, "w", encoding="utf-8") as f:
        json.dump(test_tiers, f)

    tiers = load_validator_tiers(str(tier_path))
    assert "critical" in tiers
    assert "warning" in tiers
    assert "info" in tiers
    assert tiers["critical"]["badge"] == "🟥"
    assert tiers["warning"]["badge"] == "🟧"
    assert tiers["info"]["badge"] == "🟩"<|MERGE_RESOLUTION|>--- conflicted
+++ resolved
@@ -1,8 +1,4 @@
 import json
-<<<<<<< HEAD
-
-=======
->>>>>>> a3ab680f
 
 from universal_recon.analytics.risk_overlay_emitter import (
     calculate_risk_level,
