--- conflicted
+++ resolved
@@ -13,11 +13,6 @@
     sys.path.insert(0, PROJECT_ROOT)
 
 HTML_PATH = "output/module_health_report.html"
-
-<<<<<<< HEAD
-=======
-from pathlib import Path
->>>>>>> 9ed87c0d
 
 MODULES_TO_CHECK = {
     "universal_recon.plugin_loader": None,
@@ -64,28 +59,22 @@
     for mod, (status, missing_funcs) in results.items():
         emoji = "✅" if status and not missing_funcs else "❌"
         color = "#2ecc71" if status and not missing_funcs else "#e74c3c"
-<<<<<<< HEAD
         fn_text = (
             "All OK" if not missing_funcs else f"Missing: {', '.join(missing_funcs)}"
         )
-=======
-        fn_text = "All OK" if not missing_funcs else f"Missing: {', '.join(missing_funcs)}"
->>>>>>> 9ed87c0d
+
+        
         rows.append(
             f"<tr><td>{mod}</td><td style='color:{color}'>{emoji}</td><td>{fn_text}</td></tr>"
         )
     for path, exists in file_results.items():
         emoji = "✅" if exists else "❌"
         color = "#2ecc71" if exists else "#e67e22"
-<<<<<<< HEAD
         status = "Exists" if exists else "Missing"
         rows.append(
             f"<tr><td>{path}</td><td style='color:{color}'>{emoji}</td>"
             f"<td>{status}</td></tr>"
-=======
-        rows.append(
-            f"<tr><td>{path}</td><td style='color:{color}'>{emoji}</td><td>{'Exists' if exists else 'Missing'}</td></tr>"
->>>>>>> 9ed87c0d
+
         )
     for warning in staleness_warnings:
         rows.append(
@@ -93,13 +82,9 @@
         )
     if missing_matrix:
         rows.append(
-<<<<<<< HEAD
             "<tr><td colspan='3' style='color:#e74c3c'>"
             "<b>❌ schema_matrix.json missing. Suggest re-running main.py</b>"
             "</td></tr>"
-=======
-            f"<tr><td colspan='3' style='color:#e74c3c'><b>❌ schema_matrix.json missing. Suggest re-running main.py</b></td></tr>"
->>>>>>> 9ed87c0d
         )
     html = f"""
     <html>
