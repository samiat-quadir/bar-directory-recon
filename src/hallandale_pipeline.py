--- conflicted
+++ resolved
@@ -1,44 +1,18 @@
 #!/usr/bin/env python3
-"""
-<<<<<<< HEAD
-Fixed Hallandale Property Processing Pipeline
-"""
-
-<<<<<<< HEAD
-=======
+
+
 
 import argparse
->>>>>>> bb5d018b6bfae92afa27861f7702aaba0c51c08f
-=======
-
-Hallandale Property Processing Pipeline
-Complete pipeline for processing Hallandale property list PDF and enriching data.
-
-"""
-
-
-import argparse
->>>>>>> 6f523a57
 import logging
 import os
 import sys
 from pathlib import Path
-<<<<<<< HEAD
-=======
-
-<<<<<<< HEAD
-from typing import Any, Dict
+
+
+
 
 # Add src directory to Python path
 sys.path.append(os.path.join(os.path.dirname(__file__)))
->>>>>>> bb5d018b6bfae92afa27861f7702aaba0c51c08f
-=======
-
-
-# Add src directory to Python path
-sys.path.append(os.path.join(os.path.dirname(__file__)))
-
->>>>>>> 6f523a57
 
 
 # Import pipeline modules
@@ -46,10 +20,7 @@
 from property_enrichment import PropertyEnrichment  # noqa: E402
 from property_validation import PropertyValidation  # noqa: E402
 
-<<<<<<< HEAD
 sys.path.append(os.path.join(os.path.dirname(__file__)))
-=======
->>>>>>> 6f523a57
 
 # Set flag for Google Sheets integration (currently disabled)
 GOOGLE_SHEETS_AVAILABLE = False
@@ -81,17 +52,8 @@
 
         logging.basicConfig(
             level=logging.INFO,
-<<<<<<< HEAD
             format="%(asctime)s - %(name)s - %(levelname)s - %(message)s",
             handlers=[logging.FileHandler(log_file), logging.StreamHandler()],
-=======
-            format='%(asctime)s - %(name)s - %(levelname)s - %(message)s',
-            handlers=[
-                logging.FileHandler(log_file),
-                logging.StreamHandler()
-            ]
->>>>>>> 6f523a57
-        )
 
         self.logger = logging.getLogger(__name__)
         self.logger.info("STARTING HALLANDALE PROPERTY PROCESSING PIPELINE")
@@ -122,14 +84,9 @@
 
             # Step 2: Enrich properties
             self.logger.info("Step 2: Enriching property data")
-<<<<<<< HEAD
             enrichment_result = self.enricher.enrich_properties(
                 pdf_result["output_file"]
             )
-=======
-            enrichment_result = self.enricher.enrich_properties(pdf_result["output_file"])
-
->>>>>>> 6f523a57
 
             if not enrichment_result.get("success", False):
                 error_msg = f"Property enrichment failed: {enrichment_result.get('message', 'Unknown error')}"
@@ -229,23 +186,12 @@
             self.logger.info("Google Sheets upload simulated (requires API credentials setup)")
             return {
                 "success": True,
-<<<<<<< HEAD
                 "message": "Upload simulated - Google Sheets integration not configured",
             }
         except Exception as e:
             self.logger.error(f"Google Sheets upload failed: {e}")
             return {"success": False, "message": f"Google Sheets upload failed: {e}"}
-=======
-                "message": "Upload simulated - Google Sheets integration not configured"
-            }
-        except Exception as e:
-            self.logger.error(f"Google Sheets upload failed: {e}")
-            return {
-                "success": False,
-                "message": f"Google Sheets upload failed: {e}"
-            }
-
->>>>>>> 6f523a57
+
 
     def _generate_final_report(self, results: Dict[str, Any]) -> Dict[str, Any]:
         """Generate comprehensive final report."""
@@ -264,12 +210,8 @@
                         f.write(f"  - {error}\n")
 
                 # Add detailed results for each step
-<<<<<<< HEAD
                 for step in results.get("steps_completed", []):
-=======
-                for step in results.get('steps_completed', []):
-
->>>>>>> 6f523a57
+
                     f.write(f"\n{step.upper()} RESULTS:\n")
                     step_result = results.get(f"{step}_result", {})
                     for key, value in step_result.items():
@@ -310,16 +252,9 @@
     print(f"\nPipeline Status: {results['pipeline_status']}")
     print(f"Steps Completed: {len(results.get('steps_completed', []))}")
 
-<<<<<<< HEAD
     if results.get("errors"):
         print(f"Errors: {len(results['errors'])}")
         for error in results["errors"]:
-=======
-    if results.get('errors'):
-        print(f"Errors: {len(results['errors'])}")
-        for error in results['errors']:
-
->>>>>>> 6f523a57
             print(f"  - {error}")
 
 
