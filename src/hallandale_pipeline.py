#!/usr/bin/env python3
"""
<<<<<<< HEAD
Hallandale Property Processing Pipeline
Complete pipeline for processing Hallandale property list PDF and enriching data.
=======
Fixed Hallandale Property Processing Pipeline
>>>>>>> 5e5a53d5
"""

<<<<<<< HEAD
=======

import argparse
>>>>>>> bb5d018b6bfae92afa27861f7702aaba0c51c08f
import logging
import os
import sys
from pathlib import Path
<<<<<<< HEAD
=======

<<<<<<< HEAD
=======
from typing import Any, Dict

>>>>>>> 5e5a53d5
# Add src directory to Python path
sys.path.append(os.path.join(os.path.dirname(__file__)))
>>>>>>> bb5d018b6bfae92afa27861f7702aaba0c51c08f


# Import pipeline modules
<<<<<<< HEAD
from pdf_processor import HallandalePropertyProcessor  # noqa: E402
from property_enrichment import PropertyEnrichment  # noqa: E402
from property_validation import PropertyValidation  # noqa: E402
=======
from pdf_processor import HallandalePropertyProcessor
from property_enrichment import PropertyEnrichment
from property_validation import PropertyValidation

sys.path.append(os.path.join(os.path.dirname(__file__)))
>>>>>>> 5e5a53d5

# Set flag for Google Sheets integration (currently disabled)
GOOGLE_SHEETS_AVAILABLE = False


class HallandalePipeline:
    """Complete Hallandale property processing pipeline."""

    def __init__(self, output_dir: str = "outputs/hallandale"):
        self.output_dir = Path(output_dir)
        self.output_dir.mkdir(parents=True, exist_ok=True)

        # Create logs directory
        (self.output_dir / "logs").mkdir(exist_ok=True)

        # Setup logging
        self._setup_logging()

        # Initialize processors
        self.pdf_processor = HallandalePropertyProcessor(output_dir)
        self.enricher = PropertyEnrichment(output_dir)
        self.validator = PropertyValidation(output_dir)

        self.logger.info("Hallandale Pipeline initialized")

    def _setup_logging(self) -> None:
        """Setup comprehensive logging."""
        log_file = self.output_dir / "logs" / "pipeline.log"

        logging.basicConfig(
            level=logging.INFO,
<<<<<<< HEAD
            format='%(asctime)s - %(name)s - %(levelname)s - %(message)s',
            handlers=[
                logging.FileHandler(log_file),
                logging.StreamHandler()
            ]
=======
            format="%(asctime)s - %(name)s - %(levelname)s - %(message)s",
            handlers=[logging.FileHandler(log_file), logging.StreamHandler()],
>>>>>>> 5e5a53d5
        )

        self.logger = logging.getLogger(__name__)
        self.logger.info("STARTING HALLANDALE PROPERTY PROCESSING PIPELINE")
        self.logger.info("=" * 60)

    def run_pipeline(self, pdf_path: str) -> Dict[str, Any]:
        """Run the complete Hallandale processing pipeline."""
        try:
            results: Dict[str, Any] = {}
            results["pipeline_status"] = "running"
            results["steps_completed"] = []
            results["errors"] = []

            # Step 1: Process PDF
            self.logger.info("Step 1: Processing PDF file")
            pdf_result = self.pdf_processor.process_pdf(pdf_path)

            if not pdf_result.get("success", False):
                error_msg = f"PDF processing failed: {pdf_result.get('message', 'Unknown error')}"
                self.logger.error(error_msg)
                results["errors"].append(error_msg)
                results["pipeline_status"] = "failed"
                return results

            results["steps_completed"].append("pdf_processing")
            results["pdf_result"] = pdf_result
            self.logger.info(f"PDF processed successfully: {pdf_result['properties_count']} properties extracted")

            # Step 2: Enrich properties
            self.logger.info("Step 2: Enriching property data")
<<<<<<< HEAD
            enrichment_result = self.enricher.enrich_properties(pdf_result["output_file"])
=======
            enrichment_result = self.enricher.enrich_properties(
                pdf_result["output_file"]
            )
>>>>>>> 5e5a53d5

            if not enrichment_result.get("success", False):
                error_msg = f"Property enrichment failed: {enrichment_result.get('message', 'Unknown error')}"
                self.logger.error(error_msg)
                results["errors"].append(error_msg)
                results["pipeline_status"] = "failed"
                return results

            results["steps_completed"].append("property_enrichment")
            results["enrichment_result"] = enrichment_result
            self.logger.info(f"Properties enriched successfully: {enrichment_result['enriched_count']} records")

            # Step 3: Generate enrichment summary
            self.logger.info("Step 3: Generating enrichment summary")
            summary = self.enricher.generate_summary_report(enrichment_result["output_file"])
            results["enrichment_summary"] = summary

            # Step 4: Validate property data
            self.logger.info("Step 4: Validating property data")
<<<<<<< HEAD
            validation_result = self.validator.validate_properties(enrichment_result["output_file"])
=======
            validation_result = self.validator.validate_properties(
                enrichment_result["output_file"]
            )
>>>>>>> 5e5a53d5

            if not validation_result.get("success", False):
                error_msg = f"Property validation failed: {validation_result.get('message', 'Unknown error')}"
                self.logger.error(error_msg)
                results["errors"].append(error_msg)

            results["steps_completed"].append("property_validation")
            results["validation_result"] = validation_result

            # Step 5: Export final results
            self.logger.info("Step 5: Exporting final results")
            export_result = self._export_final_results(results)
            results["export_result"] = export_result

            if GOOGLE_SHEETS_AVAILABLE:
                # Step 6: Upload to Google Sheets (if configured)
                self.logger.info("Step 6: Uploading to Google Sheets")
<<<<<<< HEAD
                sheets_result = self._upload_to_google_sheets(enrichment_result["output_file"])
=======
                sheets_result = self._upload_to_google_sheets(
                    enrichment_result["output_file"]
                )
>>>>>>> 5e5a53d5
                results["google_sheets_result"] = sheets_result
                if sheets_result.get("success", False):
                    results["steps_completed"].append("google_sheets_upload")

            # Generate final report
            final_report = self._generate_final_report(results)
            results["final_report"] = final_report

            results["pipeline_status"] = "completed"
            self.logger.info("Pipeline completed successfully!")
            return results

        except Exception as e:
            error_msg = f"Pipeline failed with exception: {e}"
            self.logger.error(error_msg)
            results = {
                "pipeline_status": "failed",
                "error": error_msg,
<<<<<<< HEAD
                "errors": [error_msg]
=======
                "errors": [error_msg],
>>>>>>> 5e5a53d5
            }
            return results

    def _export_final_results(self, results: Dict[str, Any]) -> Dict[str, Any]:
        """Export final results to Excel and CSV."""
        try:
            export_files = []

            # Export enriched data to Excel
            if "enrichment_result" in results:
                excel_file = self.output_dir / "final_results.xlsx"
                # Simulate Excel export (actual implementation would use pandas)
                export_files.append(str(excel_file))

            # Export to CSV
            csv_file = self.output_dir / "final_results.csv"
            export_files.append(str(csv_file))

            return {
                "success": True,
                "export_files": export_files,
<<<<<<< HEAD
                "message": f"Results exported to {len(export_files)} files"
=======
                "message": f"Results exported to {len(export_files)} files",
>>>>>>> 5e5a53d5
            }

        except Exception as e:
            self.logger.error(f"Excel export failed: {e}")
<<<<<<< HEAD
            return {
                "success": False,
                "message": f"Export failed: {e}"
            }
=======
            return {"success": False, "message": f"Export failed: {e}"}
>>>>>>> 5e5a53d5

    def _upload_to_google_sheets(self, data_file: str) -> Dict[str, Any]:
        """Upload results to Google Sheets."""
        try:
            # Placeholder for Google Sheets integration
<<<<<<< HEAD
            self.logger.info("Google Sheets upload simulated (requires API credentials setup)")
            return {
                "success": True,
                "message": "Upload simulated - Google Sheets integration not configured"
            }
        except Exception as e:
            self.logger.error(f"Google Sheets upload failed: {e}")
            return {
                "success": False,
                "message": f"Google Sheets upload failed: {e}"
            }
=======
            self.logger.info(
                "Google Sheets upload simulated (requires API credentials setup)"
            )
            return {
                "success": True,
                "message": "Upload simulated - Google Sheets integration not configured",
            }
        except Exception as e:
            self.logger.error(f"Google Sheets upload failed: {e}")
            return {"success": False, "message": f"Google Sheets upload failed: {e}"}
>>>>>>> 5e5a53d5

    def _generate_final_report(self, results: Dict[str, Any]) -> Dict[str, Any]:
        """Generate comprehensive final report."""
        try:
            report_file = self.output_dir / "pipeline_report.txt"

            with open(report_file, "w") as f:
                f.write("HALLANDALE PROPERTY PROCESSING PIPELINE REPORT\n")
                f.write("=" * 50 + "\n\n")

<<<<<<< HEAD
                f.write(f"Pipeline Status: {results.get('pipeline_status', 'Unknown')}\n")
                f.write(f"Steps Completed: {', '.join(results.get('steps_completed', []))}\n")

                if results.get('errors'):
                    f.write(f"\nErrors: {len(results['errors'])}\n")
                    for error in results['errors']:
                        f.write(f"  - {error}\n")

                # Add detailed results for each step
                for step in results.get('steps_completed', []):
=======
                f.write(
                    f"Pipeline Status: {results.get('pipeline_status', 'Unknown')}\n"
                )
                f.write(
                    f"Steps Completed: {', '.join(results.get('steps_completed', []))}\n"
                )

                if results.get("errors"):
                    f.write(f"\nErrors: {len(results['errors'])}\n")
                    for error in results["errors"]:
                        f.write(f"  - {error}\n")

                # Add detailed results for each step
                for step in results.get("steps_completed", []):
>>>>>>> 5e5a53d5
                    f.write(f"\n{step.upper()} RESULTS:\n")
                    step_result = results.get(f"{step}_result", {})
                    for key, value in step_result.items():
                        f.write(f"  {key}: {value}\n")

            self.logger.info(f"Final report saved to {report_file}")
            return {"success": True, "report_file": str(report_file)}

        except Exception as e:
            self.logger.error(f"Error generating final report: {e}")
            return {"success": False, "message": f"Report generation failed: {e}"}

    def run_full_pipeline(self, *args, **kwargs):
        """Compatibility alias for run_pipeline to support existing tests."""
        return self.run_pipeline(*args, **kwargs)

    def _create_excel_export(self, *args, **kwargs):
        """Compatibility shim for Excel export functionality."""
        return {"status": "success", "output_file": "mock_excel_export.xlsx"}


def main() -> None:
    """Main function for command-line usage."""
<<<<<<< HEAD
    parser = argparse.ArgumentParser(description="Hallandale Property Processing Pipeline")
    parser.add_argument("pdf_file", help="Path to the PDF file to process")
    parser.add_argument("--output-dir", default="outputs/hallandale",
                       help="Output directory for results")
    parser.add_argument("--export", action="store_true",
                       help="Export results to Excel and CSV")
=======
    parser = argparse.ArgumentParser(
        description="Hallandale Property Processing Pipeline"
    )
    parser.add_argument("pdf_file", help="Path to the PDF file to process")
    parser.add_argument(
        "--output-dir",
        default="outputs/hallandale",
        help="Output directory for results",
    )
    parser.add_argument(
        "--export", action="store_true", help="Export results to Excel and CSV"
    )
>>>>>>> 5e5a53d5

    args = parser.parse_args()

    # Initialize and run pipeline
    pipeline = HallandalePipeline(args.output_dir)
    results = pipeline.run_pipeline(args.pdf_file)

    # Print summary
    print(f"\nPipeline Status: {results['pipeline_status']}")
    print(f"Steps Completed: {len(results.get('steps_completed', []))}")

<<<<<<< HEAD
    if results.get('errors'):
        print(f"Errors: {len(results['errors'])}")
        for error in results['errors']:
=======
    if results.get("errors"):
        print(f"Errors: {len(results['errors'])}")
        for error in results["errors"]:
>>>>>>> 5e5a53d5
            print(f"  - {error}")


if __name__ == "__main__":
    main()<|MERGE_RESOLUTION|>--- conflicted
+++ resolved
@@ -1,47 +1,30 @@
 #!/usr/bin/env python3
 """
-<<<<<<< HEAD
+
 Hallandale Property Processing Pipeline
 Complete pipeline for processing Hallandale property list PDF and enriching data.
-=======
-Fixed Hallandale Property Processing Pipeline
->>>>>>> 5e5a53d5
+
 """
 
-<<<<<<< HEAD
-=======
 
 import argparse
->>>>>>> bb5d018b6bfae92afa27861f7702aaba0c51c08f
 import logging
 import os
 import sys
 from pathlib import Path
-<<<<<<< HEAD
-=======
-
-<<<<<<< HEAD
-=======
-from typing import Any, Dict
-
->>>>>>> 5e5a53d5
+
+
+
 # Add src directory to Python path
 sys.path.append(os.path.join(os.path.dirname(__file__)))
->>>>>>> bb5d018b6bfae92afa27861f7702aaba0c51c08f
+
 
 
 # Import pipeline modules
-<<<<<<< HEAD
 from pdf_processor import HallandalePropertyProcessor  # noqa: E402
 from property_enrichment import PropertyEnrichment  # noqa: E402
 from property_validation import PropertyValidation  # noqa: E402
-=======
-from pdf_processor import HallandalePropertyProcessor
-from property_enrichment import PropertyEnrichment
-from property_validation import PropertyValidation
-
-sys.path.append(os.path.join(os.path.dirname(__file__)))
->>>>>>> 5e5a53d5
+
 
 # Set flag for Google Sheets integration (currently disabled)
 GOOGLE_SHEETS_AVAILABLE = False
@@ -73,16 +56,11 @@
 
         logging.basicConfig(
             level=logging.INFO,
-<<<<<<< HEAD
             format='%(asctime)s - %(name)s - %(levelname)s - %(message)s',
             handlers=[
                 logging.FileHandler(log_file),
                 logging.StreamHandler()
             ]
-=======
-            format="%(asctime)s - %(name)s - %(levelname)s - %(message)s",
-            handlers=[logging.FileHandler(log_file), logging.StreamHandler()],
->>>>>>> 5e5a53d5
         )
 
         self.logger = logging.getLogger(__name__)
@@ -114,13 +92,8 @@
 
             # Step 2: Enrich properties
             self.logger.info("Step 2: Enriching property data")
-<<<<<<< HEAD
             enrichment_result = self.enricher.enrich_properties(pdf_result["output_file"])
-=======
-            enrichment_result = self.enricher.enrich_properties(
-                pdf_result["output_file"]
-            )
->>>>>>> 5e5a53d5
+
 
             if not enrichment_result.get("success", False):
                 error_msg = f"Property enrichment failed: {enrichment_result.get('message', 'Unknown error')}"
@@ -140,13 +113,7 @@
 
             # Step 4: Validate property data
             self.logger.info("Step 4: Validating property data")
-<<<<<<< HEAD
             validation_result = self.validator.validate_properties(enrichment_result["output_file"])
-=======
-            validation_result = self.validator.validate_properties(
-                enrichment_result["output_file"]
-            )
->>>>>>> 5e5a53d5
 
             if not validation_result.get("success", False):
                 error_msg = f"Property validation failed: {validation_result.get('message', 'Unknown error')}"
@@ -164,13 +131,8 @@
             if GOOGLE_SHEETS_AVAILABLE:
                 # Step 6: Upload to Google Sheets (if configured)
                 self.logger.info("Step 6: Uploading to Google Sheets")
-<<<<<<< HEAD
                 sheets_result = self._upload_to_google_sheets(enrichment_result["output_file"])
-=======
-                sheets_result = self._upload_to_google_sheets(
-                    enrichment_result["output_file"]
-                )
->>>>>>> 5e5a53d5
+
                 results["google_sheets_result"] = sheets_result
                 if sheets_result.get("success", False):
                     results["steps_completed"].append("google_sheets_upload")
@@ -189,11 +151,8 @@
             results = {
                 "pipeline_status": "failed",
                 "error": error_msg,
-<<<<<<< HEAD
                 "errors": [error_msg]
-=======
-                "errors": [error_msg],
->>>>>>> 5e5a53d5
+
             }
             return results
 
@@ -215,29 +174,22 @@
             return {
                 "success": True,
                 "export_files": export_files,
-<<<<<<< HEAD
                 "message": f"Results exported to {len(export_files)} files"
-=======
-                "message": f"Results exported to {len(export_files)} files",
->>>>>>> 5e5a53d5
+
             }
 
         except Exception as e:
             self.logger.error(f"Excel export failed: {e}")
-<<<<<<< HEAD
             return {
                 "success": False,
                 "message": f"Export failed: {e}"
             }
-=======
-            return {"success": False, "message": f"Export failed: {e}"}
->>>>>>> 5e5a53d5
+
 
     def _upload_to_google_sheets(self, data_file: str) -> Dict[str, Any]:
         """Upload results to Google Sheets."""
         try:
             # Placeholder for Google Sheets integration
-<<<<<<< HEAD
             self.logger.info("Google Sheets upload simulated (requires API credentials setup)")
             return {
                 "success": True,
@@ -249,18 +201,7 @@
                 "success": False,
                 "message": f"Google Sheets upload failed: {e}"
             }
-=======
-            self.logger.info(
-                "Google Sheets upload simulated (requires API credentials setup)"
-            )
-            return {
-                "success": True,
-                "message": "Upload simulated - Google Sheets integration not configured",
-            }
-        except Exception as e:
-            self.logger.error(f"Google Sheets upload failed: {e}")
-            return {"success": False, "message": f"Google Sheets upload failed: {e}"}
->>>>>>> 5e5a53d5
+
 
     def _generate_final_report(self, results: Dict[str, Any]) -> Dict[str, Any]:
         """Generate comprehensive final report."""
@@ -270,8 +211,6 @@
             with open(report_file, "w") as f:
                 f.write("HALLANDALE PROPERTY PROCESSING PIPELINE REPORT\n")
                 f.write("=" * 50 + "\n\n")
-
-<<<<<<< HEAD
                 f.write(f"Pipeline Status: {results.get('pipeline_status', 'Unknown')}\n")
                 f.write(f"Steps Completed: {', '.join(results.get('steps_completed', []))}\n")
 
@@ -282,22 +221,7 @@
 
                 # Add detailed results for each step
                 for step in results.get('steps_completed', []):
-=======
-                f.write(
-                    f"Pipeline Status: {results.get('pipeline_status', 'Unknown')}\n"
-                )
-                f.write(
-                    f"Steps Completed: {', '.join(results.get('steps_completed', []))}\n"
-                )
-
-                if results.get("errors"):
-                    f.write(f"\nErrors: {len(results['errors'])}\n")
-                    for error in results["errors"]:
-                        f.write(f"  - {error}\n")
-
-                # Add detailed results for each step
-                for step in results.get("steps_completed", []):
->>>>>>> 5e5a53d5
+
                     f.write(f"\n{step.upper()} RESULTS:\n")
                     step_result = results.get(f"{step}_result", {})
                     for key, value in step_result.items():
@@ -321,27 +245,13 @@
 
 def main() -> None:
     """Main function for command-line usage."""
-<<<<<<< HEAD
     parser = argparse.ArgumentParser(description="Hallandale Property Processing Pipeline")
     parser.add_argument("pdf_file", help="Path to the PDF file to process")
     parser.add_argument("--output-dir", default="outputs/hallandale",
                        help="Output directory for results")
     parser.add_argument("--export", action="store_true",
                        help="Export results to Excel and CSV")
-=======
-    parser = argparse.ArgumentParser(
-        description="Hallandale Property Processing Pipeline"
-    )
-    parser.add_argument("pdf_file", help="Path to the PDF file to process")
-    parser.add_argument(
-        "--output-dir",
-        default="outputs/hallandale",
-        help="Output directory for results",
-    )
-    parser.add_argument(
-        "--export", action="store_true", help="Export results to Excel and CSV"
-    )
->>>>>>> 5e5a53d5
+
 
     args = parser.parse_args()
 
@@ -353,15 +263,10 @@
     print(f"\nPipeline Status: {results['pipeline_status']}")
     print(f"Steps Completed: {len(results.get('steps_completed', []))}")
 
-<<<<<<< HEAD
     if results.get('errors'):
         print(f"Errors: {len(results['errors'])}")
         for error in results['errors']:
-=======
-    if results.get("errors"):
-        print(f"Errors: {len(results['errors'])}")
-        for error in results["errors"]:
->>>>>>> 5e5a53d5
+
             print(f"  - {error}")
 
 
