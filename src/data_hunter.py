--- conflicted
+++ resolved
@@ -358,11 +358,8 @@
             msg = MIMEMultipart()
             msg["From"] = email_config["username"]
             msg["To"] = ", ".join(email_config["to_emails"])
-<<<<<<< HEAD
+
             msg["Subject"] = "Data Hunter: New Property Lists Discovered"
-=======
-            msg["Subject"] = f"Data Hunter: New Property Lists Discovered"
->>>>>>> 9ed87c0d
 
             body = f"{message}\n\nNew files:\n"
             for file in new_files:
