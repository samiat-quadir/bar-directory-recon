--- conflicted
+++ resolved
@@ -46,29 +46,6 @@
     logging.getLogger(__name__).warning(
         "Azure Key Vault dependencies not installed. Operating in fallback mode."
     )
-<<<<<<< HEAD
-=======
-=======
-"""
-Azure Key Vault Security Manager
-
-This module provides secure credential management using Azure Key Vault,
-replacing environment variable-based credential storage.
-"""
-import logging
-import os
-from functools import lru_cache
-from typing import Any, Dict, Optional
-
-try:
-    from azure.identity import ClientSecretCredential, DefaultAzureCredential
-    from azure.keyvault.secrets import SecretClient
-    AZURE_AVAILABLE = True
-except ImportError:
-    AZURE_AVAILABLE = False
-    logging.warning("Azure Key Vault dependencies not installed. Using fallback mode.")
->>>>>>> 5e5a53d5
-
 
 class SecurityManager:
     """Centralized credential retrieval with Key Vault + env fallback."""
