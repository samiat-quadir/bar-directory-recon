{
    "recommendations": [
        // Core Python Development
        "ms-python.python",
        "ms-python.vscode-pylance",
        "ms-python.debugpy",
<<<<<<< HEAD
        "ms-azuretools.vscode-docker",
        "batisteo.vscode-django",
        "foxundermoon.shell-format",
=======
        "ms-python.flake8",
        "ms-python.mypy-type-checker",
        "ms-python.black-formatter",
        "ms-python.isort",
        
        // Template and Web Development
        "wholroyd.jinja",
        "samuelcolvin.jinjahtml",
        "ms-vscode.vscode-json",
        "redhat.vscode-yaml",
        
        // DevOps and Containers
        "ms-azuretools.vscode-docker",
        "ms-vscode-remote.remote-containers",
        
        // Shell and Scripting
        "foxundermoon.shell-format",
        "ms-vscode.powershell",
        "timonwong.shellcheck",
        
        // Git and Version Control
        "eamodio.gitlens",
        "github.vscode-pull-request-github",
        "github.copilot",
        "github.copilot-chat",
        
        // Documentation and Markdown
        "yzhang.markdown-all-in-one",
        "davidanson.vscode-markdownlint",
        "bierner.markdown-mermaid",
        
        // Code Quality and Testing
        "ms-python.pytest",
>>>>>>> fd47c417
        "streetsidesoftware.code-spell-checker",
        "gruntfuggly.todo-tree",
        "donjayamanne.python-environment-manager",
        
        // Environment Management
        "donjayamanne.python-environment-manager"
    ]
}<|MERGE_RESOLUTION|>--- conflicted
+++ resolved
@@ -4,49 +4,36 @@
         "ms-python.python",
         "ms-python.vscode-pylance",
         "ms-python.debugpy",
-<<<<<<< HEAD
-        "ms-azuretools.vscode-docker",
-        "batisteo.vscode-django",
-        "foxundermoon.shell-format",
-=======
         "ms-python.flake8",
         "ms-python.mypy-type-checker",
         "ms-python.black-formatter",
         "ms-python.isort",
-        
         // Template and Web Development
         "wholroyd.jinja",
         "samuelcolvin.jinjahtml",
         "ms-vscode.vscode-json",
         "redhat.vscode-yaml",
-        
         // DevOps and Containers
         "ms-azuretools.vscode-docker",
         "ms-vscode-remote.remote-containers",
-        
         // Shell and Scripting
         "foxundermoon.shell-format",
         "ms-vscode.powershell",
         "timonwong.shellcheck",
-        
         // Git and Version Control
         "eamodio.gitlens",
         "github.vscode-pull-request-github",
         "github.copilot",
         "github.copilot-chat",
-        
         // Documentation and Markdown
         "yzhang.markdown-all-in-one",
         "davidanson.vscode-markdownlint",
         "bierner.markdown-mermaid",
-        
         // Code Quality and Testing
         "ms-python.pytest",
->>>>>>> fd47c417
         "streetsidesoftware.code-spell-checker",
         "gruntfuggly.todo-tree",
         "donjayamanne.python-environment-manager",
-        
         // Environment Management
         "donjayamanne.python-environment-manager"
     ]
