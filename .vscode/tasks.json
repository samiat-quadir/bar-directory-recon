--- conflicted
+++ resolved
@@ -1,5 +1,4 @@
 {
-<<<<<<< HEAD
     "python.pythonPath": ".venv/Scripts/python.exe",
     "python.defaultInterpreterPath": "C:\\Program Files\\Python313\\python.exe",
     "terminal.integrated.defaultProfile.windows": "Command Prompt",
@@ -133,117 +132,112 @@
             "type": "shell",
             "command": "powershell -File tools/Test-CrossDeviceCompatibility.ps1",
             "problemMatcher": []
+        },
+        {
+            "label": "Detect and Configure Device",
+            "type": "shell",
+            "command": "powershell",
+            "args": [
+                "-ExecutionPolicy",
+                "Bypass",
+                "-NoProfile",
+                "-File",
+                "${workspaceFolder}\\tools\\AutoDeviceSetup.ps1"
+            ],
+            "presentation": {
+                "reveal": "silent",
+                "panel": "dedicated",
+                "clear": true
+            },
+            "problemMatcher": [],
+            "runOptions": {
+                "runOn": "folderOpen"
+            },
+            "group": {
+                "kind": "build",
+                "isDefault": true
+            }
+        },
+        {
+            "label": "Start Development Environment",
+            "type": "shell",
+            "command": "${workspaceFolder}\\StartDevPowerShell.bat",
+            "presentation": {
+                "reveal": "always",
+                "panel": "new",
+                "clear": true
+            },
+            "problemMatcher": []
+        },
+        {
+            "label": "Run OneDrive Automation",
+            "type": "shell",
+            "command": "powershell",
+            "args": [
+                "-ExecutionPolicy",
+                "Bypass",
+                "-NoProfile",
+                "-File",
+                "${workspaceFolder}\\OneDriveAutomation.ps1"
+            ],
+            "presentation": {
+                "reveal": "always",
+                "panel": "new",
+                "clear": true
+            },
+            "problemMatcher": []
+        },
+        {
+            "label": "Test Cross-Device Compatibility",
+            "type": "shell",
+            "command": "powershell",
+            "args": [
+                "-ExecutionPolicy",
+                "Bypass",
+                "-NoProfile",
+                "-File",
+                "${workspaceFolder}\\Test-CrossDevicePaths.ps1",
+                "-Verbose"
+            ],
+            "presentation": {
+                "reveal": "always",
+                "panel": "new",
+                "clear": true
+            },
+            "problemMatcher": []
+        },
+        {
+            "label": "Update Virtual Environment for Cross-Device",
+            "type": "shell",
+            "command": "${workspaceFolder}\\Fix-VenvPath.bat",
+            "presentation": {
+                "reveal": "always",
+                "panel": "new",
+                "clear": true
+            },
+            "problemMatcher": []
+        },
+        {
+            "label": "Scan for Hardcoded Paths",
+            "type": "shell",
+            "command": "${workspaceFolder}\\ScanPaths.bat",
+            "presentation": {
+                "reveal": "always",
+                "panel": "new",
+                "clear": true
+            },
+            "problemMatcher": []
+        },
+        {
+            "label": "Fix Hardcoded Paths",
+            "type": "shell",
+            "command": "${workspaceFolder}\\ScanPaths.bat --fix",
+            "presentation": {
+                "reveal": "always",
+                "panel": "new",
+                "clear": true
+            },
+            "problemMatcher": []
         }
     ]
-=======
-	"version": "2.0.0",
-	"tasks": [
-		{
-			"label": "Detect and Configure Device",
-			"type": "shell",
-			"command": "powershell",
-			"args": [
-				"-ExecutionPolicy",
-				"Bypass",
-				"-NoProfile",
-				"-File",
-				"${workspaceFolder}\\tools\\AutoDeviceSetup.ps1"
-			],
-			"presentation": {
-				"reveal": "silent",
-				"panel": "dedicated",
-				"clear": true
-			},
-			"problemMatcher": [],
-			"runOptions": {
-				"runOn": "folderOpen"
-			},
-			"group": {
-				"kind": "build",
-				"isDefault": true
-			}
-		},
-		{
-			"label": "Start Development Environment",
-			"type": "shell",
-			"command": "${workspaceFolder}\\StartDevPowerShell.bat",
-			"presentation": {
-				"reveal": "always",
-				"panel": "new",
-				"clear": true
-			},
-			"problemMatcher": []
-		},
-		{
-			"label": "Run OneDrive Automation",
-			"type": "shell",
-			"command": "powershell",
-			"args": [
-				"-ExecutionPolicy",
-				"Bypass",
-				"-NoProfile",
-				"-File",
-				"${workspaceFolder}\\OneDriveAutomation.ps1"
-			],
-			"presentation": {
-				"reveal": "always",
-				"panel": "new",
-				"clear": true
-			},
-			"problemMatcher": []
-		},
-		{
-			"label": "Test Cross-Device Compatibility",
-			"type": "shell",
-			"command": "powershell",
-			"args": [
-				"-ExecutionPolicy",
-				"Bypass",
-				"-NoProfile",
-				"-File",
-				"${workspaceFolder}\\Test-CrossDevicePaths.ps1",
-				"-Verbose"
-			],
-			"presentation": {
-				"reveal": "always",
-				"panel": "new",
-				"clear": true
-			},
-			"problemMatcher": []
-		},
-		{
-			"label": "Update Virtual Environment for Cross-Device",
-			"type": "shell",
-			"command": "${workspaceFolder}\\Fix-VenvPath.bat",
-			"presentation": {
-				"reveal": "always",
-				"panel": "new",
-				"clear": true
-			},
-			"problemMatcher": []
-		},
-		{
-			"label": "Scan for Hardcoded Paths",
-			"type": "shell",
-			"command": "${workspaceFolder}\\ScanPaths.bat",
-			"presentation": {
-				"reveal": "always",
-				"panel": "new",
-				"clear": true
-			},
-			"problemMatcher": []
-		},
-		{
-			"label": "Fix Hardcoded Paths",
-			"type": "shell",
-			"command": "${workspaceFolder}\\ScanPaths.bat --fix",
-			"presentation": {
-				"reveal": "always",
-				"panel": "new",
-				"clear": true
-			},
-			"problemMatcher": []
-		}
-	]
->>>>>>> 5c6f0330
 }