<<<<<<< HEAD
﻿name: CI

=======
name: ci
>>>>>>> 7046ac86
on:
  pull_request:
  push:
    branches: [main]
concurrency:
  group: ci-${{ github.ref }}
  cancel-in-progress: true
jobs:
  build:
    runs-on: ${{ matrix.os }}
    strategy:
      matrix:
<<<<<<< HEAD
        python-version: ["3.11"]
=======
        python-version: ['3.11']
>>>>>>> 7046ac86
        os: [ubuntu-latest, windows-latest]

    steps:
      - name: Checkout source
        uses: actions/checkout@v3

      - name: Set up Python ${{ matrix.python-version }}
        uses: actions/setup-python@v5
        with:
          python-version: "3.11"
          cache: "pip"
          cache-dependency-path: |
            pyproject.toml
            requirements*.txt

<<<<<<< HEAD
      - name: Install Dependencies
        run: |
          python -m pip install -U pip
          pip install -r requirements-lock.txt
          pip install -e .[dev] --no-deps
=======
      - name: Install dependencies
        run: |
          python -m pip install -U pip
          python -m pip install -r requirements-dev.txt
          python -m pip install pytest pytest-cov pyyaml pandas hypothesis beautifulsoup4 requests selenium dnspython
          pip list | grep pytest
>>>>>>> 7046ac86

      - name: Run pre-commit hooks
        run: pre-commit run --all-files || true

      - name: Type check with mypy
        run: mypy . --ignore-missing-imports

      - name: Run Tests and Coverage
        shell: bash
        run: |
          # Display Python and pip information
          python --version
          pip --version
          pip list
          # Make sure pytest is found
          python -c "import pytest; print(f'pytest version: {pytest.__version__}')"
          # Run tests with the python -m syntax to ensure correct module resolution
          python -m pytest -v --cov=src --cov=universal_recon --cov-report=xml --cov-report=term-missing --cov-fail-under=35
          
      - name: Fast pytest subset
        shell: bash
        run: |
<<<<<<< HEAD
          pytest -p no:cacheprovider -o addopts="" -m "not slow and not e2e and not integration" -q --cov=src --cov=universal_recon --cov-report=xml --cov-report=term-missing --cov-fail-under=35
=======
          # Ensure pytest is in PATH and working
          python -m pytest -p no:cacheprovider -o addopts="" -k "not slow and not e2e and not integration" -q
>>>>>>> 7046ac86

      - name: Upload coverage to Codecov
        if: matrix.python-version == '3.11' && matrix.os == 'ubuntu-latest'
        uses: codecov/codecov-action@v3
        with:
          file: ./coverage.xml

      - name: Security scan
        if: matrix.python-version == '3.11' && matrix.os == 'ubuntu-latest'
        run: python tools/secrets_scan.py --path . --report-path security_check.json<|MERGE_RESOLUTION|>--- conflicted
+++ resolved
@@ -1,9 +1,5 @@
-<<<<<<< HEAD
 ﻿name: CI
 
-=======
-name: ci
->>>>>>> 7046ac86
 on:
   pull_request:
   push:
@@ -16,11 +12,8 @@
     runs-on: ${{ matrix.os }}
     strategy:
       matrix:
-<<<<<<< HEAD
         python-version: ["3.11"]
-=======
         python-version: ['3.11']
->>>>>>> 7046ac86
         os: [ubuntu-latest, windows-latest]
 
     steps:
@@ -36,20 +29,12 @@
             pyproject.toml
             requirements*.txt
 
-<<<<<<< HEAD
       - name: Install Dependencies
         run: |
           python -m pip install -U pip
           pip install -r requirements-lock.txt
           pip install -e .[dev] --no-deps
-=======
-      - name: Install dependencies
-        run: |
-          python -m pip install -U pip
-          python -m pip install -r requirements-dev.txt
-          python -m pip install pytest pytest-cov pyyaml pandas hypothesis beautifulsoup4 requests selenium dnspython
-          pip list | grep pytest
->>>>>>> 7046ac86
+
 
       - name: Run pre-commit hooks
         run: pre-commit run --all-files || true
@@ -72,12 +57,8 @@
       - name: Fast pytest subset
         shell: bash
         run: |
-<<<<<<< HEAD
           pytest -p no:cacheprovider -o addopts="" -m "not slow and not e2e and not integration" -q --cov=src --cov=universal_recon --cov-report=xml --cov-report=term-missing --cov-fail-under=35
-=======
-          # Ensure pytest is in PATH and working
-          python -m pytest -p no:cacheprovider -o addopts="" -k "not slow and not e2e and not integration" -q
->>>>>>> 7046ac86
+
 
       - name: Upload coverage to Codecov
         if: matrix.python-version == '3.11' && matrix.os == 'ubuntu-latest'
