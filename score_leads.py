#!/usr/bin/env python3
"""
Lead Scoring Engine
Ranks and prioritizes leads based on multiple factors
"""

import csv
import json
import logging
import os
import re
from typing import Any

import requests

# Configure logging
logging.basicConfig(level=logging.INFO)
logger = logging.getLogger(__name__)


class LeadScoringEngine:
    """Lead scoring and prioritization engine."""

    # Scoring weights
    WEIGHTS = {
        "email_present": 30,
        "phone_present": 20,
        "target_location": 25,  # Fort Lauderdale or specified city
        "mobile_responsive": 15,
        "niche_keyword_match": 10,
        "business_name_quality": 5,
        "complete_address": 5,
        "website_accessible": 10,
    }

    def __init__(self, target_city: str = "Fort Lauderdale", target_state: str = "FL"):
        self.target_city = target_city.lower()
        self.target_state = target_state.upper()
        self.niche_keywords = [
            "luxury",
            "premium",
            "high-end",
            "exclusive",
            "custom",
            "cash buyer",
            "investor",
            "commercial",
            "residential",
            "foreclosure",
            "short sale",
            "new construction",
        ]

    def score_lead(self, lead: dict[str, Any]) -> dict[str, Any]:
        """Score a single lead based on multiple factors."""
        score = 0
        score_breakdown = {}

        # Email present
        email = lead.get("Email", "").strip()
        if email and "@" in email and "." in email:
            score += self.WEIGHTS["email_present"]
            score_breakdown["email_present"] = self.WEIGHTS["email_present"]

        # Phone present
        phone = lead.get("Phone", "").strip()
        if phone and re.search(r"\d{3}.*\d{3}.*\d{4}", phone):
            score += self.WEIGHTS["phone_present"]
            score_breakdown["phone_present"] = self.WEIGHTS["phone_present"]

        # Target location match
        address = lead.get("Office Address", "").lower()
        if self.target_city in address or self.target_state.lower() in address:
            score += self.WEIGHTS["target_location"]
            score_breakdown["target_location"] = self.WEIGHTS["target_location"]

        # Business name quality (not generic)
        business_name = lead.get("Business Name", "")
        if (
            business_name
            and len(business_name) > 5
            and not any(
                generic in business_name.lower()
                for generic in ["company", "corp", "llc", "inc", "business"]
            )
        ):
            score += self.WEIGHTS["business_name_quality"]
            score_breakdown["business_name_quality"] = self.WEIGHTS[
                "business_name_quality"
            ]

        # Complete address
        if address and len(address.split(",")) >= 3:  # Street, City, State format
            score += self.WEIGHTS["complete_address"]
            score_breakdown["complete_address"] = self.WEIGHTS["complete_address"]

        # Website accessibility
        website = lead.get("Website", "").strip()
        if website and self.check_website_accessibility(website):
            score += self.WEIGHTS["website_accessible"]
            score_breakdown["website_accessible"] = self.WEIGHTS["website_accessible"]

            # Mobile responsiveness (if website accessible)
            if self.check_mobile_responsiveness(website):
                score += self.WEIGHTS["mobile_responsive"]
                score_breakdown["mobile_responsive"] = self.WEIGHTS["mobile_responsive"]

        # Niche keyword matching
        full_text = f"{business_name} {address} {lead.get('Practice Area', '')}".lower()
        matching_keywords = [kw for kw in self.niche_keywords if kw in full_text]
        if matching_keywords:
            keyword_score = min(
                len(matching_keywords) * 5, self.WEIGHTS["niche_keyword_match"]
            )
            score += keyword_score
            score_breakdown["niche_keyword_match"] = keyword_score
            score_breakdown["matching_keywords"] = matching_keywords

        # Add score to lead
        scored_lead = lead.copy()
        scored_lead["Score"] = score
        scored_lead["Score_Breakdown"] = json.dumps(score_breakdown)
        scored_lead["Priority"] = self.get_priority_level(score)

        return scored_lead

    def check_website_accessibility(self, website: str) -> bool:
        """Check if website is accessible."""
        try:
            if not website.startswith(("http://", "https://")):
                website = f"https://{website}"

            response = requests.get(
                website,
                timeout=10,
<<<<<<< HEAD
                headers={"User-Agent": "Mozilla/5.0 (compatible; LeadScorer/1.0, timeout=30)"},
=======
                headers={
                    "User-Agent": "Mozilla/5.0 (compatible; LeadScorer/1.0, timeout=30)"
                },
>>>>>>> 22e7893a
            )
            return response.status_code == 200
        except Exception:
            return False

    def check_mobile_responsiveness(self, website: str) -> bool:
        """Basic check for mobile responsiveness."""
        try:
            if not website.startswith(("http://", "https://")):
                website = f"https://{website}"

            mobile_headers = {
                "User-Agent": "Mozilla/5.0 (iPhone; CPU iPhone OS 14_0 like Mac OS X) AppleWebKit/605.1.15"
            }

<<<<<<< HEAD
            response = requests.get(website, timeout=10, headers=mobile_headers)
=======
            response = requests.get(
                website, timeout=30, headers=mobile_headers
            )
>>>>>>> 22e7893a
            content = response.text.lower()

            # Look for mobile-friendly indicators
            mobile_indicators = [
                "viewport",
                "responsive",
                "mobile-optimized",
                "@media",
                "device-width",
                "bootstrap",
            ]

            return any(indicator in content for indicator in mobile_indicators)
        except Exception:
            return False

    def get_priority_level(self, score: int) -> str:
        """Determine priority level based on score."""
        if score >= 80:
            return "HIGH"
        elif score >= 50:
            return "MEDIUM"
        elif score >= 25:
            return "LOW"
        else:
            return "MINIMAL"

    def score_leads_from_csv(self, csv_path: str) -> list[dict[str, Any]]:
        """Score all leads from a CSV file."""
        scored_leads = []

        try:
            with open(csv_path, encoding="utf-8") as f:
                reader = csv.DictReader(f)
                for lead in reader:
                    scored_lead = self.score_lead(lead)
                    scored_leads.append(scored_lead)

            # Sort by score (highest first)
            scored_leads.sort(key=lambda x: x.get("Score", 0), reverse=True)

            logger.info(f"Scored {len(scored_leads)} leads from {csv_path}")
            return scored_leads

        except Exception as e:
            logger.error(f"Error scoring leads from {csv_path}: {e}")
            return []

    def save_priority_leads(
        self, scored_leads: list[dict[str, Any]], output_path: str, top_n: int = 20
    ) -> str:
        """Save top priority leads to CSV."""

        if not scored_leads:
            logger.warning("No scored leads to save")
            return None

        # Take top N leads
        priority_leads = scored_leads[:top_n]

        # Ensure output directory exists
        os.makedirs(os.path.dirname(output_path), exist_ok=True)

        # Write to CSV
        if priority_leads:
            fieldnames = list(priority_leads[0].keys())

            with open(output_path, "w", newline="", encoding="utf-8") as f:
                writer = csv.DictWriter(f, fieldnames=fieldnames)
                writer.writeheader()
                writer.writerows(priority_leads)

            logger.info(
                f"Saved top {len(priority_leads)} priority leads to {output_path}"
            )
            return output_path

        return None

    def generate_scoring_report(
        self, scored_leads: list[dict[str, Any]]
    ) -> dict[str, Any]:
        """Generate a summary report of lead scoring results."""

        if not scored_leads:
            return {"error": "No leads to analyze"}

        total_leads = len(scored_leads)
        scores = [lead.get("Score", 0) for lead in scored_leads]

        priority_counts = {
            "HIGH": len([lead for lead in scored_leads if lead.get("Priority") == "HIGH"]),
            "MEDIUM": len([lead for lead in scored_leads if lead.get("Priority") == "MEDIUM"]),
            "LOW": len([lead for lead in scored_leads if lead.get("Priority") == "LOW"]),
            "MINIMAL": len([lead for lead in scored_leads if lead.get("Priority") == "MINIMAL"]),
        }

        return {
            "total_leads": total_leads,
            "average_score": sum(scores) / total_leads if scores else 0,
            "highest_score": max(scores) if scores else 0,
            "lowest_score": min(scores) if scores else 0,
            "priority_distribution": priority_counts,
            "top_5_leads": scored_leads[:5] if len(scored_leads) >= 5 else scored_leads,
        }


def main():
    """Main function for command-line usage."""
    import argparse

    parser = argparse.ArgumentParser(description="Lead Scoring Engine")
    parser.add_argument("input_csv", help="Input CSV file with leads")
    parser.add_argument(
        "--output",
        "-o",
        help="Output file for priority leads",
        default="outputs/priority_leads.csv",
    )
    parser.add_argument("--city", default="Fort Lauderdale", help="Target city")
    parser.add_argument("--state", default="FL", help="Target state")
    parser.add_argument(
        "--top-n", type=int, default=20, help="Number of top leads to save"
    )
    parser.add_argument("--verbose", "-v", action="store_true", help="Verbose output")

    args = parser.parse_args()

    if args.verbose:
        logging.getLogger().setLevel(logging.DEBUG)

    # Initialize scoring engine
    scorer = LeadScoringEngine(target_city=args.city, target_state=args.state)

    # Score leads
    print(f"🎯 Scoring leads from: {args.input_csv}")
    scored_leads = scorer.score_leads_from_csv(args.input_csv)

    if not scored_leads:
        print("❌ No leads found or error reading file")
        return

    # Save priority leads
    output_path = scorer.save_priority_leads(scored_leads, args.output, args.top_n)

    # Generate report
    report = scorer.generate_scoring_report(scored_leads)

    # Display results
    print("\n📊 Lead Scoring Results:")
    print(f"   Total leads processed: {report['total_leads']}")
    print(f"   Average score: {report['average_score']:.1f}")
    print(f"   Highest score: {report['highest_score']}")

    print("\n🎯 Priority Distribution:")
    for priority, count in report["priority_distribution"].items():
        percentage = (count / report["total_leads"]) * 100
        print(f"   {priority}: {count} leads ({percentage:.1f}%)")

    if output_path:
        print(f"\n✅ Top {args.top_n} priority leads saved to: {output_path}")

    # Show top 3 leads
    if report["top_5_leads"]:
        print("\n🥇 Top 3 Priority Leads:")
        for i, lead in enumerate(report["top_5_leads"][:3], 1):
            name = lead.get("Full Name", "Unknown")
            business = lead.get("Business Name", "Unknown")
            score = lead.get("Score", 0)
            priority = lead.get("Priority", "Unknown")
            print(f"   {i}. {name} ({business}) - Score: {score} ({priority})")


if __name__ == "__main__":
    main()<|MERGE_RESOLUTION|>--- conflicted
+++ resolved
@@ -133,13 +133,9 @@
             response = requests.get(
                 website,
                 timeout=10,
-<<<<<<< HEAD
-                headers={"User-Agent": "Mozilla/5.0 (compatible; LeadScorer/1.0, timeout=30)"},
-=======
                 headers={
                     "User-Agent": "Mozilla/5.0 (compatible; LeadScorer/1.0, timeout=30)"
                 },
->>>>>>> 22e7893a
             )
             return response.status_code == 200
         except Exception:
@@ -155,13 +151,7 @@
                 "User-Agent": "Mozilla/5.0 (iPhone; CPU iPhone OS 14_0 like Mac OS X) AppleWebKit/605.1.15"
             }
 
-<<<<<<< HEAD
             response = requests.get(website, timeout=10, headers=mobile_headers)
-=======
-            response = requests.get(
-                website, timeout=30, headers=mobile_headers
-            )
->>>>>>> 22e7893a
             content = response.text.lower()
 
             # Look for mobile-friendly indicators
@@ -253,10 +243,18 @@
         scores = [lead.get("Score", 0) for lead in scored_leads]
 
         priority_counts = {
-            "HIGH": len([lead for lead in scored_leads if lead.get("Priority") == "HIGH"]),
-            "MEDIUM": len([lead for lead in scored_leads if lead.get("Priority") == "MEDIUM"]),
-            "LOW": len([lead for lead in scored_leads if lead.get("Priority") == "LOW"]),
-            "MINIMAL": len([lead for lead in scored_leads if lead.get("Priority") == "MINIMAL"]),
+            "HIGH": len(
+                [lead for lead in scored_leads if lead.get("Priority") == "HIGH"]
+            ),
+            "MEDIUM": len(
+                [lead for lead in scored_leads if lead.get("Priority") == "MEDIUM"]
+            ),
+            "LOW": len(
+                [lead for lead in scored_leads if lead.get("Priority") == "LOW"]
+            ),
+            "MINIMAL": len(
+                [lead for lead in scored_leads if lead.get("Priority") == "MINIMAL"]
+            ),
         }
 
         return {
