--- conflicted
+++ resolved
@@ -81,11 +81,8 @@
 
 [tool.pytest.ini_options]
 minversion = "6.0"
-<<<<<<< HEAD
 addopts = "--cov=src --cov=universal_recon --cov-report=term-missing --cov-fail-under=25"
-=======
-addopts = "--cov=src --cov=universal_recon --cov-report=term-missing --cov-fail-under=45"
->>>>>>> 92aa28f8
+
 testpaths = [
     "src/tests",
     "universal_recon/tests"
