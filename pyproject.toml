--- conflicted
+++ resolved
@@ -81,11 +81,8 @@
 
 [tool.pytest.ini_options]
 minversion = "6.0"
-<<<<<<< HEAD
 # Raised coverage threshold after adding targeted unit tests - gradual improvement approach (5.8% achieved)
-=======
-# Temporary lowered threshold for security upgrade commit - will increase with follow-up coverage work
->>>>>>> 82256237
+
 addopts = "--cov=src --cov=universal_recon --cov-report=term-missing --cov-fail-under=5"
 testpaths = [
     "src/tests",
