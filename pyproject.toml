--- conflicted
+++ resolved
@@ -82,11 +82,8 @@
 [tool.pytest.ini_options]
 minversion = "6.0"
 # Coverage threshold raised after logic tests - significant improvement (9% achieved)
-<<<<<<< HEAD
 addopts = "--cov=src --cov=universal_recon --cov-report=term-missing --cov-fail-under=10"
-=======
-addopts = "--cov=src --cov=universal_recon --cov-report=term-missing --cov-fail-under=12"
->>>>>>> 0d5d229d
+
 
 testpaths = [
     "src/tests",
