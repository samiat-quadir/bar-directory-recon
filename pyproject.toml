[build-system]
requires = ["setuptools>=45", "wheel"]
build-backend = "setuptools.build_meta"

[project]
name = "bar-directory-recon"
version = "0.1.3.dev0"
description = "Bar directory reconnaissance and automation tool for legal professional data extraction"
readme = "README.md"
requires-python = ">=3.11"
license = "MIT"
authors = [
    { name = "Samiat Quadir", email = "sam.quadir@gmail.com" }
]

[tool.black]
line-length = 88
target-version = ["py311"]
include = '\.pyi?$'
exclude = '''
(
  /\.venv.*
  |/merge_conflicts_backup/
  |/\.temp_conflicts/
  |/logs/
  |/archive/
)
'''

[tool.isort]
profile = "black"
multi_line_output = 3
include_trailing_comma = true
force_grid_wrap = 0
use_parentheses = true
line_length = 88
skip = [".venv311", "merge_conflicts_backup", ".temp_conflicts", "logs", "archive"]
known_first_party = ["src", "universal_recon"]

[tool.ruff]
line-length = 88
target-version = "py311"
extend-select = ["E", "F", "W", "I"]
ignore = ["E501"]  # Ignore line too long for now
exclude = [
    ".git",
    ".venv",
    ".venv311",
    "__pycache__",
    "build",
    "dist",
    "logs",
    "archive",
]

[tool.autoflake]
remove-all-unused-imports = true
remove-unused-variables = true
exclude = [".venv", "logs", "archive"]

[tool.mypy]
python_version = "3.11"
ignore_missing_imports = true
allow_untyped_defs = true
disallow_incomplete_defs = false
check_untyped_defs = false
disallow_untyped_decorators = false
no_implicit_optional = false
warn_redundant_casts = false
warn_unused_ignores = false
warn_return_any = false
warn_unreachable = false
show_error_codes = true
exclude = [
    "archive/",
    "logs/",
    ".venv/",
    "tools/",
    "scripts/"
]

[tool.pytest.ini_options]
minversion = "6.0"
# Coverage threshold raised after logic tests - persisted after container verification
<<<<<<< HEAD
addopts = "--cov=src --cov=universal_recon --cov-report=term-missing --cov-fail-under=16"
=======
addopts = "--cov=src --cov=universal_recon --cov-report=term-missing --cov-fail-under=8"
>>>>>>> 95fbae71

testpaths = [
    "src/tests",
    "universal_recon/tests"
]
markers = [
    "analytics: mark test as related to analytics modules"
]

[tool.coverage.run]
source = ["src", "universal_recon"]
omit = [
    "src/tests/*",
    "universal_recon/tests/*",
    "*/__pycache__/*",
    "*/test_*",
    "conftest.py"
]

[tool.coverage.report]
exclude_lines = [
    "pragma: no cover",
    "def __repr__",
    "if self.debug:",
    "if settings.DEBUG",
    "raise AssertionError",
    "raise NotImplementedError",
    "if 0:",
    "if __name__ == .__main__.:"
]
<|MERGE_RESOLUTION|>--- conflicted
+++ resolved
@@ -82,11 +82,8 @@
 [tool.pytest.ini_options]
 minversion = "6.0"
 # Coverage threshold raised after logic tests - persisted after container verification
-<<<<<<< HEAD
 addopts = "--cov=src --cov=universal_recon --cov-report=term-missing --cov-fail-under=16"
-=======
-addopts = "--cov=src --cov=universal_recon --cov-report=term-missing --cov-fail-under=8"
->>>>>>> 95fbae71
+
 
 testpaths = [
     "src/tests",
