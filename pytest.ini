--- conflicted
+++ resolved
@@ -1,8 +1,2 @@
 [pytest]
-addopts = -q -k "not slow and not e2e and not integration" --cov-fail-under=10
-
-
-<<<<<<< HEAD
-=======
-
->>>>>>> d6936493
+addopts = -q -k "not slow and not e2e and not integration" --cov-fail-under=10