[pytest]
<<<<<<< HEAD
addopts = -q -k "not slow and not e2e and not integration" --cov-fail-under=10


=======
addopts = -q -k "not slow and not e2e and not integration" --cov-fail-under=8
>>>>>>> 0d5d229d
<|MERGE_RESOLUTION|>--- conflicted
+++ resolved
@@ -1,8 +1,5 @@
 [pytest]
-<<<<<<< HEAD
 addopts = -q -k "not slow and not e2e and not integration" --cov-fail-under=10
 
 
-=======
-addopts = -q -k "not slow and not e2e and not integration" --cov-fail-under=8
->>>>>>> 0d5d229d
+
