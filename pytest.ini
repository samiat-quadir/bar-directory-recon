--- conflicted
+++ resolved
@@ -1,7 +1,3 @@
 [pytest]
-<<<<<<< HEAD
 addopts = -q -k "not slow and not e2e and not integration"
 addopts = -q -k "not slow and not e2e and not integration" --cov-fail-under=8
-=======
-addopts = -q -k "not slow and not e2e and not integration" --cov-fail-under=10
->>>>>>> c940e787
