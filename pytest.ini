--- conflicted
+++ resolved
@@ -1,9 +1,4 @@
 
 [pytest]
 # Keep test selection and coverage options; force pytest to use cache/basetemp inside the container home
-<<<<<<< HEAD
-addopts = -q -k "not slow and not e2e and not integration" --cov=src --cov=universal_recon --cov-report=term-missing --cov-fail-under=8 --basetemp=/home/vscode/.cache/pytest_basetemp
-=======
-addopts = -q -k "not slow and not e2e and not integration" --cov=src --cov=universal_recon --cov-report=term-missing --cov-fail-under=8 --basetemp=/home/vscode/.cache/pytest_basetemp
-
->>>>>>> 0af8e10e
+addopts = -q -k "not slow and not e2e and not integration" --cov=src --cov=universal_recon --cov-report=term-missing --cov-fail-under=8 --basetemp=/home/vscode/.cache/pytest_basetemp