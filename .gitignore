<<<<<<< HEAD
############################################################
# 1 · Operating-system cruft
############################################################
=======
﻿############################################################
# 1 Â· Operating-system cruft
>>>>>>> 41508395
# macOS
.DS_Store
# Windows
Thumbs.db
desktop.ini
<<<<<<< HEAD

############################################################
# 2 · Editor / IDE artefacts
############################################################
.vscode/
!.vscode/extensions.json          # keep shared extension list
!.vscode/settings.example.json    # keep templated settings
.idea/
*.suo
*.user
*.code-workspace

############################################################
# 3 · Python build & virtual-envs
############################################################
=======

# 2 Â· Editor / IDE artefacts
.vscode/
!.vscode/extensions.json          # keep shared extension list
!.vscode/settings.example.json    # keep templated settings
.idea/
*.suo
*.user
*.code-workspace
# 3 Â· Python build & virtual-envs
>>>>>>> 41508395
# venvs (any depth, any name)
**/venv*/
**/.venv*/
**/env/
# compiled
__pycache__/
*.py[cod]
*$py.class
*.pyo
.so
# build / dist
build/
dist/
.eggs/
*.egg-info/
*.egg
pip-wheel-metadata/
<<<<<<< HEAD

############################################################
# 4 · Tool caches & coverage & logs
############################################################
=======
# 4 Â· Tool caches & coverage & logs
>>>>>>> 41508395
.pytest_cache/
.coverage
htmlcov/
.mypy_cache/
.ruff_cache/
.isort.cfg.bak
.pre-commit-cache/
<<<<<<< HEAD

=======
>>>>>>> 41508395
# Logs and temporary files
logs/
*.log
*.tmp
*_temp.py
*_backup.py
security_report_*.json
<<<<<<< HEAD

=======
>>>>>>> 41508395
# Formatting artifacts
.black.cache
.autoflake.cache
*.isorted
<<<<<<< HEAD

############################################################
# 5 · Logs, data, screenshots, backups
############################################################
logs/
*.log
=======
# 5 Â· Logs, data, screenshots, backups
>>>>>>> 41508395
*_errors.log
screenshots/
data/
output/
run_logs/
temp_backup/
temp_broken_code/
merge_conflicts_backup/
.temp_conflicts/
snapshots/
src/backups/archives/
<<<<<<< HEAD

############################################################
# 6 · Device-specific or secret config
############################################################
=======
# 6 Â· Device-specific or secret config
>>>>>>> 41508395
# generic env / secrets
*.env
.env*
# project-specific
config/device_config.json
local_device_config.json
*_device_specific.*
.device_cache/
config/device_cache/
device_*.json
settings_*.json
.env.work
.env.asus
<<<<<<< HEAD

############################################################
# 7 · One-off project artefacts
############################################################
=======
# 7 Â· One-off project artefacts
>>>>>>> 41508395
mega_memory.yaml
repo_tree.txt
env_loader.py
copilot_agent_relay.md
bar-directory-recon-fresh/
bar-recon-clean/
docs/COPILOT_AGENT_SETUP.md
docs/archive/
logs/phase_4/
.git_backup_SalesRep/
.vscode/tasks-ROG-Lucci.json
tools/Test-CrossDeviceCompatibility.ps1
planning/*.yaml
!planning/README*.md
MASTER_IMPLEMENTATION_REPORT.md
<<<<<<< HEAD

############################################################
# 8 · Binary / large files
############################################################
=======
# 8 Â· Binary / large files
>>>>>>> 41508395
*.zip
!alienware_bootstrap_bundle.zip  # Critical deployment artifact for ALI
*.gz
*.tar
*.rar
*.7z
chromedriver*.exe
<<<<<<< HEAD
.devcontainer/Oracle_JDK-24/  # Oracle JDK installation

############################################################
# 9 · Git internals (safety net)
############################################################
**/.git/
**/.git/*

############################################################
# 10 · Merge-conflict artefacts (removed if committed)
############################################################
=======
# 9 Â· Git internals (safety net)
**/.git/
**/.git/*
# 10 Â· Merge-conflict artefacts (removed if committed)
>>>>>>> 41508395
*<<<<<<<*
*=======*
*>>>>>>>*
Copilot Agent Summary.txt
<<<<<<< HEAD

############################################################
# 11 · Cross-Device Agent Communication
############################################################
copilot_agent_relay.md
copilot_agent_ACE_relay.md
ALI_RELAY_REPORT.md

############################################################
# 12 · Large Reports & Scans
############################################################
secrets_scan_report_*.json

# smoke-test 2025-07-29T16:36:28
=======
# 11 Â· Cross-Device Agent Communication
copilot_agent_ACE_relay.md
ALI_RELAY_REPORT.md
# 12 Â· Large Reports & Scans
secrets_scan_report_*.json
# smoke-test 2025-07-29T16:36:28
.env
*.task.xml
monitoring/grafana/provisioning/**/json/*.bak
>>>>>>> 41508395
<|MERGE_RESOLUTION|>--- conflicted
+++ resolved
@@ -1,17 +1,12 @@
-<<<<<<< HEAD
 ############################################################
 # 1 · Operating-system cruft
 ############################################################
-=======
-﻿############################################################
-# 1 Â· Operating-system cruft
->>>>>>> 41508395
+
 # macOS
 .DS_Store
 # Windows
 Thumbs.db
 desktop.ini
-<<<<<<< HEAD
 
 ############################################################
 # 2 · Editor / IDE artefacts
@@ -27,18 +22,6 @@
 ############################################################
 # 3 · Python build & virtual-envs
 ############################################################
-=======
-
-# 2 Â· Editor / IDE artefacts
-.vscode/
-!.vscode/extensions.json          # keep shared extension list
-!.vscode/settings.example.json    # keep templated settings
-.idea/
-*.suo
-*.user
-*.code-workspace
-# 3 Â· Python build & virtual-envs
->>>>>>> 41508395
 # venvs (any depth, any name)
 **/venv*/
 **/.venv*/
@@ -56,14 +39,10 @@
 *.egg-info/
 *.egg
 pip-wheel-metadata/
-<<<<<<< HEAD
 
 ############################################################
 # 4 · Tool caches & coverage & logs
 ############################################################
-=======
-# 4 Â· Tool caches & coverage & logs
->>>>>>> 41508395
 .pytest_cache/
 .coverage
 htmlcov/
@@ -71,10 +50,7 @@
 .ruff_cache/
 .isort.cfg.bak
 .pre-commit-cache/
-<<<<<<< HEAD
 
-=======
->>>>>>> 41508395
 # Logs and temporary files
 logs/
 *.log
@@ -82,24 +58,19 @@
 *_temp.py
 *_backup.py
 security_report_*.json
-<<<<<<< HEAD
 
-=======
->>>>>>> 41508395
 # Formatting artifacts
 .black.cache
 .autoflake.cache
 *.isorted
-<<<<<<< HEAD
+
 
 ############################################################
 # 5 · Logs, data, screenshots, backups
 ############################################################
 logs/
 *.log
-=======
-# 5 Â· Logs, data, screenshots, backups
->>>>>>> 41508395
+
 *_errors.log
 screenshots/
 data/
@@ -111,14 +82,11 @@
 .temp_conflicts/
 snapshots/
 src/backups/archives/
-<<<<<<< HEAD
 
 ############################################################
 # 6 · Device-specific or secret config
 ############################################################
-=======
-# 6 Â· Device-specific or secret config
->>>>>>> 41508395
+
 # generic env / secrets
 *.env
 .env*
@@ -132,14 +100,10 @@
 settings_*.json
 .env.work
 .env.asus
-<<<<<<< HEAD
 
 ############################################################
 # 7 · One-off project artefacts
 ############################################################
-=======
-# 7 Â· One-off project artefacts
->>>>>>> 41508395
 mega_memory.yaml
 repo_tree.txt
 env_loader.py
@@ -155,14 +119,10 @@
 planning/*.yaml
 !planning/README*.md
 MASTER_IMPLEMENTATION_REPORT.md
-<<<<<<< HEAD
 
 ############################################################
 # 8 · Binary / large files
 ############################################################
-=======
-# 8 Â· Binary / large files
->>>>>>> 41508395
 *.zip
 !alienware_bootstrap_bundle.zip  # Critical deployment artifact for ALI
 *.gz
@@ -170,7 +130,6 @@
 *.rar
 *.7z
 chromedriver*.exe
-<<<<<<< HEAD
 .devcontainer/Oracle_JDK-24/  # Oracle JDK installation
 
 ############################################################
@@ -182,17 +141,11 @@
 ############################################################
 # 10 · Merge-conflict artefacts (removed if committed)
 ############################################################
-=======
-# 9 Â· Git internals (safety net)
-**/.git/
-**/.git/*
-# 10 Â· Merge-conflict artefacts (removed if committed)
->>>>>>> 41508395
+
 *<<<<<<<*
 *=======*
 *>>>>>>>*
 Copilot Agent Summary.txt
-<<<<<<< HEAD
 
 ############################################################
 # 11 · Cross-Device Agent Communication
@@ -207,14 +160,3 @@
 secrets_scan_report_*.json
 
 # smoke-test 2025-07-29T16:36:28
-=======
-# 11 Â· Cross-Device Agent Communication
-copilot_agent_ACE_relay.md
-ALI_RELAY_REPORT.md
-# 12 Â· Large Reports & Scans
-secrets_scan_report_*.json
-# smoke-test 2025-07-29T16:36:28
-.env
-*.task.xml
-monitoring/grafana/provisioning/**/json/*.bak
->>>>>>> 41508395
