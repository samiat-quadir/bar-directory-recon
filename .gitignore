--- conflicted
+++ resolved
@@ -131,9 +131,6 @@
 *_backup.py
 *_temp.py
 temp_*/
-<<<<<<< HEAD
 
 logs/roi2/
 logs/roi2/
-=======
->>>>>>> 0d5d229d
