--- conflicted
+++ resolved
@@ -219,11 +219,8 @@
     "postCreateCommand": [
         "bash",
         "-c",
-<<<<<<< HEAD
         "chmod +x .devcontainer/setup.sh && ./.devcontainer/setup.sh && pip install -e .[dev] && pytest -q"
-=======
-        "chmod +x .devcontainer/setup.sh && ./.devcontainer/setup.sh && pip install -r requirements-dev.txt && pip install -e .[dev]"
->>>>>>> bdd3eb1d
+
     ],
     "postStartCommand": [
         "bash",
