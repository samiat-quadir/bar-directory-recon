--- conflicted
+++ resolved
@@ -25,10 +25,7 @@
     """
     print(f"Running {description}...")
     try:
-        result = subprocess.run(command,
-                               check=True,
-                               capture_output=True,
-                               text=True, timeout=60)
+        result = subprocess.run(command, check=True, capture_output=True, text=True, timeout=60)
 
         print(f"✅ {description} passed")
         return True
@@ -52,22 +49,23 @@
             ["git", "diff", "--cached", "--name-only", "--diff-filter=ACMR"],
             check=True,
             capture_output=True,
-            text=True
-        , timeout=60)
-        files = result.stdout.strip().split('\n')
-        return [f for f in files if f.endswith('.py') and os.path.exists(f)]
+            text=True,
+            timeout=60,
+        )
+        files = result.stdout.strip().split("\n")
+        return [f for f in files if f.endswith(".py") and os.path.exists(f)]
 
     except subprocess.CalledProcessError:
         print("⚠️ Warning: Unable to get staged files. Running linters on all Python files.")
         # Fallback to all Python files in the repo
         result = subprocess.run(
-            ['git', 'ls-files', '*.py'],
+            ["git", "ls-files", "*.py"],
             check=True,
             capture_output=True,
-            text=True
-        , timeout=60)
-        return result.stdout.strip().split('\n')
-
+            text=True,
+            timeout=60,
+        )
+        return result.stdout.strip().split("\n")
 
 
 def main():
@@ -90,13 +88,9 @@
 
     # Optional: Run Black (code formatter)
     try:
-<<<<<<< HEAD
-        if run_command(['black', '--check'] + files, "Black code formatter"):
-=======
         import black
 
         if run_command(["black", "--check"] + files, "Black code formatter"):
->>>>>>> a3ab680f
             print("💯 Code formatting looks good!")
         else:
             print("⚠️ Code formatting issues found. Run 'black .' to format your code.")
@@ -106,13 +100,9 @@
 
     # Optional: Run Flake8 (linter)
     try:
-<<<<<<< HEAD
-        if run_command(['flake8'] + files, "Flake8 linter"):
-=======
         import flake8
 
         if run_command(["flake8"] + files, "Flake8 linter"):
->>>>>>> a3ab680f
             print("💯 No linting issues found!")
         else:
             print("⚠️ Linting issues found. Please fix them before pushing.")
@@ -122,13 +112,9 @@
 
     # Optional: Run isort (import sorter)
     try:
-<<<<<<< HEAD
-        if run_command(['isort', '--check-only'] + files, "isort import checker"):
-=======
         import isort
 
         if run_command(["isort", "--check-only"] + files, "isort import checker"):
->>>>>>> a3ab680f
             print("💯 Imports are properly sorted!")
         else:
             print("⚠️ Import sorting issues found. Run 'isort .' to sort imports.")
@@ -138,13 +124,9 @@
 
     # Optional: Run mypy (type checker)
     try:
-<<<<<<< HEAD
-        if run_command(['mypy'] + files, "mypy type checker"):
-=======
         import mypy
 
         if run_command(["mypy"] + files, "mypy type checker"):
->>>>>>> a3ab680f
             print("💯 Type checking passed!")
         else:
             print("⚠️ Type checking issues found. Please fix them before pushing.")
@@ -161,4 +143,4 @@
 
 
 if __name__ == "__main__":
-    sys.exit(main())
+    sys.exit(main())