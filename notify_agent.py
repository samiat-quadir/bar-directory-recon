--- conflicted
+++ resolved
@@ -89,15 +89,10 @@
 
     def notify_urgent_leads(
         self,
-<<<<<<< HEAD
         urgent_leads: List[Dict[str, Any]],
         campaign_info: Optional[Dict[str, Any]] = None,
     ) -> Dict[str, Any]:
-=======
-        urgent_leads: list[dict[str, Any]],
-        campaign_info: dict[str, Any] | None = None,
-    ) -> dict[str, Any]:
->>>>>>> db1e3b0b
+
         """Send notifications for urgent leads across all configured channels."""
         if not urgent_leads:
             logger.info("No urgent leads to notify")
@@ -358,11 +353,8 @@
                     )
                     success_count += 1
                     logger.debug(
-<<<<<<< HEAD
                         f"SMS sent to {self._sanitize_phone_number(phone_number)}: {message.sid}"
-=======
-                        f"SMS sent successfully: {message.sid}"
->>>>>>> db1e3b0b
+
                     )
                 except Exception as e:
                     logger.error(
@@ -448,13 +440,9 @@
 
 
 def notify_urgent_leads(
-<<<<<<< HEAD
     urgent_leads: List[Dict[str, Any]], campaign_info: Optional[Dict[str, Any]] = None
 ) -> Dict[str, Any]:
-=======
-    urgent_leads: list[dict[str, Any]], campaign_info: dict[str, Any] | None = None
-) -> dict[str, Any]:
->>>>>>> db1e3b0b
+
     """
     Convenience function to send urgent lead notifications.
 
@@ -470,15 +458,10 @@
 
 
 def setup_notification_config(
-<<<<<<< HEAD
     email_config: Optional[Dict[str, Any]] = None,
     sms_config: Optional[Dict[str, Any]] = None,
     slack_config: Optional[Dict[str, Any]] = None,
-=======
-    email_config: dict[str, Any] | None = None,
-    sms_config: dict[str, Any] | None = None,
-    slack_config: dict[str, Any] | None = None,
->>>>>>> db1e3b0b
+
 ) -> NotificationConfig:
     """
     Setup notification configuration programmatically.
